{
<<<<<<< HEAD
  "name": "@fdy/simple-postgres",
  "version": "3.0.3",
=======
  "name": "simple-postgres",
  "version": "3.0.4",
>>>>>>> edab217f
  "description": "a minimal postgres interface for node",
  "main": "src/index.js",
  "keywords": [
    "pg",
    "simple",
    "postgres",
    "postgresql",
    "database"
  ],
  "contributors": [
    "Madeline Davies <npm@madd.tech>",
    "Nicholas Husher <nhusher@gmail.com>"
  ],
  "license": "MIT",
  "dependencies": {
    "find-root": "^1.1.0",
<<<<<<< HEAD
    "pg": "^7.4.1",
=======
    "pg": "7.4.1",
>>>>>>> edab217f
    "pg-connection-string": "^0.1.3"
  },
  "repository": {
    "type": "git",
    "url": "https://github.com/madd512/simple-postgres.git"
  },
  "scripts": {
    "lint": "standard src/**/*.js; standard --parser babel-eslint test/**/*.js",
    "test": "NODE_ENV=test node test/test.js",
    "cover": "NODE_ENV=test istanbul cover -x test/test.js built-test/test.js"
  },
  "devDependencies": {
    "babel-eslint": "^6.0.0",
    "blue-tape": "^0.2.0",
    "git-validate": "^2.1.4",
    "istanbul": "^0.4.3",
    "standard": "^7.1.1"
  },
  "standard": {
    "parser": "babel-eslint"
  },
  "pre-commit": [
    "lint",
    "test"
  ]
}<|MERGE_RESOLUTION|>--- conflicted
+++ resolved
@@ -1,11 +1,6 @@
 {
-<<<<<<< HEAD
   "name": "@fdy/simple-postgres",
-  "version": "3.0.3",
-=======
-  "name": "simple-postgres",
-  "version": "3.0.4",
->>>>>>> edab217f
+  "version": "3.0.5",
   "description": "a minimal postgres interface for node",
   "main": "src/index.js",
   "keywords": [
@@ -22,11 +17,7 @@
   "license": "MIT",
   "dependencies": {
     "find-root": "^1.1.0",
-<<<<<<< HEAD
-    "pg": "^7.4.1",
-=======
     "pg": "7.4.1",
->>>>>>> edab217f
     "pg-connection-string": "^0.1.3"
   },
   "repository": {
