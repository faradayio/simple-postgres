const { Pool } = require('pg')
const parseConnectionString = require('pg-connection-string').parse
const findRoot = require('find-root')
const readFileSync = require('fs').readFileSync
const escape = require('./escape')
const inspect = require('util').inspect

const INTERFACE = {
  query (client, ...args) {
    if (canGetRawSqlFrom(args[0])) {
      args[0] = args[0].__unsafelyGetRawSql()
    }
    if (Array.isArray(args[0])) args = sqlTemplate(client, args)
    let sql = args[0]
    let params = args[1]
    let query
    let cancelled
    let stack = (new Error()).stack

    let promise = new Promise(function doQuery (resolve, reject) {
      if (cancelled) return reject(new Cancel())
      query = client.query(sql, params, function onResult (err, result) {
        if (cancelled) {
          reject(new Cancel())
        } else if (err) {
          reject(new SqlError(sql, params, stack, err))
        } else {
          resolve(result)
        }
      })
    })

    promise.cancel = function cancel () {
      cancelled = true
      if (client.activeQuery === query) {
        return INTERFACE.query(client, 'SELECT pg_cancel_backend($1)', [client.processID])
      }
    }

    return promise
  },
  rows (...args) {
    return thenWithCancel(INTERFACE.query(...args),
      function (result) { return result.rows }
    )
  },
  row (...args) {
    return thenWithCancel(INTERFACE.query(...args),
      function (result) { return result.rows[0] }
    )
  },
  value (...args) {
    return thenWithCancel(INTERFACE.row(...args),
      function (row) { return row && row[ Object.keys(row)[0] ] }
    )
  },
  column (...args) {
    return thenWithCancel(INTERFACE.query(...args),
      function (result) {
        let col = result.rows[0] && Object.keys(result.rows[0])[0]
        return result.rows.map(
          function (row) { return row[col] }
        )
      }
    )
  }
}

class Cancel extends Error {
  constructor () {
    super()
    this.name = 'Cancel'
    this.message = 'Query cancelled'
  }
}

class SqlError extends Error {
  constructor (sql, params, stack, pgError) {
    super()
    this.name = 'SqlError'
    this.message = (
      'SQL Error: ' + pgError.message + '\n' +
      sql +
      (params && params.length
        ? '\nQuery parameters:' + stringifyParameters(params)
        : ''))
    this.stack = this.message + '\n' + stack.replace(/^.+\n/, '')
  }
}

function stringifyParameters (params) {
  return params.map(function (p, i) {
    return '\n  $' + (i + 1) + ': ' + typeof p + ' ' + inspect(p)
  }).join('')
}

function thenWithCancel (promise, fn) {
  let newPromise = promise.then(fn)
  newPromise.cancel = promise.cancel.bind(promise)
  return newPromise
}

function sqlTemplate (client, values) {
  let strings = values.shift()
  let stringsLength = strings.length
  let valuesLength = values.length
  let maxLength = Math.max(stringsLength, valuesLength)
  let sql = ''
  let params = []
  let val
  for (let i = 0; i < maxLength; i++) {
    if (i < stringsLength) {
      val = strings[i]
      if (canGetRawSqlFrom(val)) {
        sql += val.__unsafelyGetRawSql(client)
      } else {
        sql += val
      }
    }
    if (i < valuesLength) {
      val = values[i]
      if (canGetRawSqlFrom(val)) {
        sql += val.__unsafelyGetRawSql(client)
      } else {
        sql += '$' + params.push(val)
      }
    }
  }

  return [sql, params]
}

function templateIdentifier (value) {
  value = escape.identifier(value)
  return {
    __unsafelyGetRawSql () {
      return value
    }
  }
}

function templateIdentifiers (identifiers, separator) {
  let value = escape.identifiers(identifiers, separator)
  return {
    __unsafelyGetRawSql: function __unsafelyGetRawSql () {
      return value
    }
  }
}

function templateLiteral (value) {
  value = escape.literal(value)
  return {
    __unsafelyGetRawSql: function __unsafelyGetRawSql () {
      return value
    }
  }
}

function templateLiterals (literals, separator) {
  let value = escape.literals(literals, separator)
  return {
    __unsafelyGetRawSql: function __unsafelyGetRawSql () {
      return value
    }
  }
}

function templateItems (items, separator) {
  return {
    __unsafelyGetRawSql: function __unsafelyGetRawSql (client) {
      return items.map((v) =>
        canGetRawSqlFrom(v)
        ? v.__unsafelyGetRawSql(client)
        : escape.literal(v)
      ).join(separator || ', ')
    }
  }
}

function canGetRawSqlFrom (v) {
  return (
    typeof v === 'object' &&
    v !== null &&
    typeof v.__unsafelyGetRawSql === 'function' &&
    Object.keys(v).length === 1
  )
}

function withConnection (connection, work, cancellable) {
  let client
  let done
  let cancelled
  let activeWork
  let finishCancel
<<<<<<< HEAD

  let promise =
    connection.then(function onConnect (conn) {
      client = conn[0]
      done = conn[1]

=======

  let promise =
    connection.then(function onConnect (conn) {
      client = conn[0]
      done = conn[1]

>>>>>>> edab217f
      if (cancelled) {
        done()
        setImmediate(finishCancel)
        throw new Cancel()
      }

      activeWork = work(client)
      return activeWork
    }).then(function onResult (result) {
      done()

      if (cancelled) {
        setImmediate(finishCancel)
        throw new Cancel()
      }

      return result
    }).catch(function onError (err) {
      if (done) {
        if (err instanceof Error && err.ABORT_CONNECTION) {
          // this is a really bad one, remove the connection from the pool
          done(err)
        } else {
          done()
        }
      }

      if (cancelled) {
        setImmediate(finishCancel)
        throw new Cancel()
      }

      throw err
    })

  if (cancellable) {
    promise.cancel = function () {
      cancelled = true
      if (activeWork !== null && typeof activeWork === 'object' && typeof activeWork.cancel === 'function') {
        return activeWork.cancel()
      } else {
        return new Promise(function (resolve) { finishCancel = resolve })
      }
    }
  }

  return promise
}

function getApplicationName () {
  let path = findRoot(process.argv[1] || process.cwd()) + '/package.json'
  let pkg = JSON.parse(readFileSync(path, 'utf8'))
  return pkg.name
}

function configure (server) {
  if (typeof server === 'string') {
    server = parseConnectionString(server)
  } else if (typeof server === 'undefined') {
    server = {}
  }

  server.max = server.poolSize || process.env.PG_POOL_SIZE
  server.idleTimeoutMillis = (
    server.idleTimeoutMillis ||
    process.env.PG_IDLE_TIMEOUT ||
    (process.env.NODE_ENV === 'test' && 1)
  )
  server.application_name = (
    server.application_name ||
    process.env.APPLICATION_NAME ||
    getApplicationName()
  )

<<<<<<< HEAD
=======
  if (server.debug_postgres || process.env.DEBUG_POSTGRES) {
    const defaultLog = server.log || function () {}
    server.log = function debugLog (...args) {
      console.debug('simple-postgres debug', ...args)
      defaultLog(...args)
    }
  }

>>>>>>> edab217f
  let _pool
  function pool () {
    if (!_pool) {
      _pool = new Promise(resolve => {
<<<<<<< HEAD
        resolve(new Pool(server))
=======
        const p = new Pool(server)

        p.on('error', e => {
          // Don't crash like a dunce when connections to the db fail
          console.error('unhandled node-postgres pool error!', e instanceof Error ? e.stack : e)
        })

        resolve(p)
>>>>>>> edab217f
      })
    }
    return _pool
  }

  function connect () {
    // TODO: allow returning just the client, not the tuple of client + release fn
<<<<<<< HEAD
    return pool().then(p => p.connect()).then(client => [client, client.release.bind(client)])
=======
    return pool().then(p => p.connect()).then(client => {
      if (typeof client.__simplePostgresOnError === 'undefined') {
        client.__simplePostgresOnError = true
        client.on('error', function (e) {
          console.error('unhandled node-postgres client error!', e instanceof Error ? e.stack : e)
        })
      }
      return [client, client.release.bind(client)]
    })
>>>>>>> edab217f
  }

  let iface = {
    connection (work) {
      return withConnection(connect(), function doConnection (client) {
        return work(Object.keys(INTERFACE).reduce(function linkInterface (i, methodName) {
          i[methodName] = INTERFACE[methodName].bind(null, client)
          return i
        }, {}))
      })
    },
    transaction (work) {
      return iface.connection(function doTransaction (connIface) {
        let result
        let inTransaction

        return (
          connIface.query('begin')
            .then(function onBegin () {
              inTransaction = true
              return work(connIface)
            })
            .then(function onResult (_result) {
              result = _result
              return connIface.query('commit')
            })
            .then(function onCommit () {
              return result
            })
            .catch(function onError (err) {
              if (!inTransaction) throw err

              return (
                connIface.query('rollback')
                  .catch(function onRollbackFail (rollbackErr) {
                    err = (err instanceof Error ? err.message + '\n' + err.stack : err)
                    rollbackErr = (rollbackErr instanceof Error ? rollbackErr.message + '\n' + rollbackErr.stack : rollbackErr)
                    let bigErr = new Error(
                      'Failed to execute rollback after error\n' +
                      err + '\n\n' + rollbackErr
                    )
                    bigErr.ABORT_CONNECTION = true
                    throw bigErr
                  })
                  .then(function onRollback () {
                    throw err
                  })
              )
            })
        )
      })
    }
  }

  iface.template = function sqlTemplate (strings, ...values) {
    let stringsLength = strings.length
    let valuesLength = values.length
    let maxLength = Math.max(stringsLength, valuesLength)

    return {
      __unsafelyGetRawSql (client) {
        let sql = ''
        for (let i = 0; i < maxLength; i++) {
          if (i < stringsLength) {
            sql += strings[i]
          }
          if (i < valuesLength) {
            if (canGetRawSqlFrom(values[i])) {
              sql += values[i].__unsafelyGetRawSql(client)
            } else {
              sql += iface.escapeLiteral(values[i])
            }
          }
        }
        return sql
      }
    }
  }
  iface.escape = escape.literal
  iface.escapeLiteral = escape.literal
  iface.escapeLiterals = escape.literals
  iface.escapeIdentifier = escape.identifier
  iface.escapeIdentifiers = escape.identifiers

  iface.items = templateItems
  iface.identifier = templateIdentifier
  iface.identifiers = templateIdentifiers
  iface.literal = templateLiteral
  iface.literals = templateLiterals
  iface.pool = pool

  iface = Object.keys(INTERFACE).reduce(function linkInterface (i, methodName) {
    i[methodName] = function (...args) {
      return withConnection(connect(), function onConnect (client) {
        return INTERFACE[methodName](client, ...args)
      }, true)
    }
    i[methodName].displayName = methodName
    return i
  }, iface)

  return iface
}

module.exports = configure(process.env.DATABASE_URL)
module.exports.configure = configure
module.exports.Cancel = Cancel<|MERGE_RESOLUTION|>--- conflicted
+++ resolved
@@ -193,21 +193,12 @@
   let cancelled
   let activeWork
   let finishCancel
-<<<<<<< HEAD
 
   let promise =
     connection.then(function onConnect (conn) {
       client = conn[0]
       done = conn[1]
 
-=======
-
-  let promise =
-    connection.then(function onConnect (conn) {
-      client = conn[0]
-      done = conn[1]
-
->>>>>>> edab217f
       if (cancelled) {
         done()
         setImmediate(finishCancel)
@@ -282,8 +273,6 @@
     getApplicationName()
   )
 
-<<<<<<< HEAD
-=======
   if (server.debug_postgres || process.env.DEBUG_POSTGRES) {
     const defaultLog = server.log || function () {}
     server.log = function debugLog (...args) {
@@ -292,14 +281,10 @@
     }
   }
 
->>>>>>> edab217f
   let _pool
   function pool () {
     if (!_pool) {
       _pool = new Promise(resolve => {
-<<<<<<< HEAD
-        resolve(new Pool(server))
-=======
         const p = new Pool(server)
 
         p.on('error', e => {
@@ -308,7 +293,6 @@
         })
 
         resolve(p)
->>>>>>> edab217f
       })
     }
     return _pool
@@ -316,9 +300,6 @@
 
   function connect () {
     // TODO: allow returning just the client, not the tuple of client + release fn
-<<<<<<< HEAD
-    return pool().then(p => p.connect()).then(client => [client, client.release.bind(client)])
-=======
     return pool().then(p => p.connect()).then(client => {
       if (typeof client.__simplePostgresOnError === 'undefined') {
         client.__simplePostgresOnError = true
@@ -328,7 +309,6 @@
       }
       return [client, client.release.bind(client)]
     })
->>>>>>> edab217f
   }
 
   let iface = {
