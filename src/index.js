--- conflicted
+++ resolved
@@ -105,10 +105,6 @@
   let stringsLength = strings.length
   let valuesLength = values.length
   let maxLength = Math.max(stringsLength, valuesLength)
-<<<<<<< HEAD
-
-=======
->>>>>>> b0268b39
   let sql = ''
   let params = []
   let val
